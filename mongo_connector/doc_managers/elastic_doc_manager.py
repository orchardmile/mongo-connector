# Copyright 2013-2014 MongoDB, Inc.
#
# Licensed under the Apache License, Version 2.0 (the "License");
# you may not use this file except in compliance with the License.
# You may obtain a copy of the License at
#
# http://www.apache.org/licenses/LICENSE-2.0
#
# Unless required by applicable law or agreed to in writing, software
# distributed under the License is distributed on an "AS IS" BASIS,
# WITHOUT WARRANTIES OR CONDITIONS OF ANY KIND, either express or implied.
# See the License for the specific language governing permissions and
# limitations under the License.

"""Receives documents from the oplog worker threads and indexes them
    into the backend.

    This file is a document manager for the Elastic search engine, but the
    intent is that this file can be used as an example to add on different
    backends. To extend this to other systems, simply implement the exact
    same class and replace the method definitions with API calls for the
    desired backend.
    """
import logging
import sys
from threading import Timer

import bson.json_util as bsjson
from elasticsearch import Elasticsearch, exceptions as es_exceptions
from elasticsearch.helpers import bulk

from mongo_connector import errors
from mongo_connector.compat import reraise
from mongo_connector.constants import DEFAULT_COMMIT_INTERVAL
from mongo_connector.util import retry_until_ok


def wrap_exceptions(func):
    def wrap(*args, **kwargs):
        try:
            return func(*args, **kwargs)
        except es_exceptions.ConnectionError:
            exc_type, exc_value, exc_tb = sys.exc_info()
            reraise(errors.ConnectionFailed, exc_value, exc_tb)
        except es_exceptions.TransportError:
            exc_type, exc_value, exc_tb = sys.exc_info()
            reraise(errors.OperationFailed, exc_value, exc_tb)
    return wrap


class DocManager():
    """The DocManager class creates a connection to the backend engine and
        adds/removes documents, and in the case of rollback, searches for them.

        The reason for storing id/doc pairs as opposed to doc's is so that
        multiple updates to the same doc reflect the most up to date version as
        opposed to multiple, slightly different versions of a doc.

        We are using elastic native fields for _id and ns, but we also store
        them as fields in the document, due to compatibility issues.
        """

    def __init__(self, url, auto_commit_interval=DEFAULT_COMMIT_INTERVAL,
                 unique_key='_id', chunk_size=500, **kwargs):
        """ Establish a connection to Elastic
        """
        self.elastic = Elasticsearch(hosts=[url])
        self.auto_commit_interval = auto_commit_interval
        self.doc_type = 'string'  # default type is string, change if needed
        self.unique_key = unique_key
        self.chunk_size = chunk_size
        if self.auto_commit_interval not in [None, 0]:
            self.run_auto_commit()

    def stop(self):
        """ Stops the instance
        """
        self.auto_commit_interval = None

    @wrap_exceptions
    def upsert(self, doc):
        """Update or insert a document into Elastic

        If you'd like to have different types of document in your database,
        you can store the doc type as a field in Mongo and set doc_type to
        that field. (e.g. doc_type = doc['_type'])

        """
        doc_type = self.doc_type
        index = doc['ns']
        doc[self.unique_key] = str(doc["_id"])
        doc_id = doc[self.unique_key]
        self.elastic.index(index=index, doc_type=doc_type,
                           body=bsjson.dumps(doc), id=doc_id,
                           refresh=(self.auto_commit_interval == 0))

    @wrap_exceptions
    def bulk_upsert(self, docs):
        """Update or insert multiple documents into Elastic

        docs may be any iterable
        """
        def docs_to_upsert():
            doc = None
            for doc in docs:
                index = doc["ns"]
                doc[self.unique_key] = str(doc[self.unique_key])
                doc_id = doc[self.unique_key]
                yield {
                    "_index": index,
                    "_type": self.doc_type,
                    "_id": doc_id,
                    "_source": doc
                }
            if not doc:
                raise errors.EmptyDocsError(
                    "Cannot upsert an empty sequence of "
                    "documents into Elastic Search")
        try:
            responses = bulk(client=self.elastic,
                             actions=docs_to_upsert(),
                             chunk_size=self.chunk_size)
            for resp in responses[1]:
                ok = resp['index'].get('ok')
                if ok is None:
                    status = resp['index'].get('status')
                    ok = (300 > status >= 200)
                if not ok:
                    logging.error(
                        "Could not bulk-upsert document "
                        "into ElasticSearch: %r" % resp)
            if self.auto_commit_interval == 0:
                self.commit()
        except errors.EmptyDocsError:
            # This can happen when mongo-connector starts up, there is no
            # config file, but nothing to dump
            pass

    @wrap_exceptions
    def remove(self, doc):
        """Removes documents from Elastic

        The input is a python dictionary that represents a mongo document.
        """
        self.elastic.delete(index=doc['ns'], doc_type=self.doc_type,
                            id=str(doc[self.unique_key]),
                            refresh=(self.auto_commit_interval == 0))

    @wrap_exceptions
    def _remove(self):
        """For test purposes only. Removes all documents in test.test
        """
<<<<<<< HEAD
        try:
            self.elastic.delete_by_query(index="test.test",
                                         doc_type=self.doc_type,
                                         q="*:*")
        except (es_exceptions.ConnectionError):
            raise errors.ConnectionFailed("Could not connect to Elastic Search")
        except es_exceptions.TransportError:
            raise errors.OperationFailed("Could not remove test documents")
=======
        self.elastic.delete_by_query(index="test.test",
                                     doc_type=self.doc_type,
                                     q="*:*")
>>>>>>> b269cad7
        self.commit()

    @wrap_exceptions
    def _stream_search(self, *args, **kwargs):
        """Helper method for iterating over ES search results"""
        first_response = self.elastic.search(*args, search_type="scan",
                                             scroll="10m", size=100,
                                             **kwargs)
        scroll_id = first_response.get("_scroll_id")
        expected_count = first_response.get("hits", {}).get("total", 0)
        results_returned = 0
        while results_returned < expected_count:
            next_response = self.elastic.scroll(scroll_id=scroll_id,
                                                scroll="10m")
            results_returned += len(next_response["hits"]["hits"])
            for doc in next_response["hits"]["hits"]:
                yield doc["_source"]

    def search(self, start_ts, end_ts):
        """Called to query Elastic for documents in a time range.
        """
        return self._stream_search(index="_all",
                                   body={"query": {"range": {"_ts": {
                                       "gte": start_ts,
                                       "lte": end_ts
                                   }}}})

    def _search(self):
        """For test purposes only. Performs search on Elastic with empty query.
        Does not have to be implemented.
        """
        return self._stream_search(index="test.test",
                                   body={"query": {"match_all": {}}})

    def commit(self):
        """This function is used to force a refresh/commit.
        """
        retry_until_ok(self.elastic.indices.refresh, index="")

    def run_auto_commit(self):
        """Periodically commits to the Elastic server.
        """
        self.elastic.indices.refresh()
        if self.auto_commit_interval not in [None, 0]:
            Timer(self.auto_commit_interval, self.run_auto_commit).start()

    @wrap_exceptions
    def get_last_doc(self):
        """Returns the last document stored in the Elastic engine.
        """
        result = self.elastic.search(
            index="_all",
            body={
                "query": {"match_all": {}},
                "sort": [{"_ts": "desc"}]
            },
            size=1
        )["hits"]["hits"]
        return result[0]["_source"] if len(result) > 0 else None<|MERGE_RESOLUTION|>--- conflicted
+++ resolved
@@ -150,20 +150,9 @@
     def _remove(self):
         """For test purposes only. Removes all documents in test.test
         """
-<<<<<<< HEAD
-        try:
-            self.elastic.delete_by_query(index="test.test",
-                                         doc_type=self.doc_type,
-                                         q="*:*")
-        except (es_exceptions.ConnectionError):
-            raise errors.ConnectionFailed("Could not connect to Elastic Search")
-        except es_exceptions.TransportError:
-            raise errors.OperationFailed("Could not remove test documents")
-=======
         self.elastic.delete_by_query(index="test.test",
                                      doc_type=self.doc_type,
                                      q="*:*")
->>>>>>> b269cad7
         self.commit()
 
     @wrap_exceptions
