--- conflicted
+++ resolved
@@ -8,14 +8,6 @@
     def reraise(exctype, value, trace=None):
         raise exctype(str(value)).with_traceback(trace)
 
-<<<<<<< HEAD
-    def u(s):
-        return str(s)
-else:
-    exec("""def reraise(exctype, value, trace=None):
-    raise exctype, str(value), trace
-""")
-=======
     def is_string(x):
         return isinstance(x, str)
 
@@ -40,7 +32,6 @@
     from urllib2 import urlopen
     from urllib2 import URLError
     from urllib2 import HTTPError
->>>>>>> 8ceda1da
 
     def u(s):
         return unicode(s)