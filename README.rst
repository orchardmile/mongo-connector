For complete documentation, check out the `Mongo Connector Wiki <https://github.com/10gen-labs/mongo-connector/wiki>`__.

DISCLAIMER
----------

Please note: all tools/ scripts in this repo are released for use "AS IS" without any warranties of any kind, including, but not limited to their installation, use, or performance. We disclaim any and all warranties, either express or implied, including but not limited to any warranty of noninfringement, merchantability, and/ or fitness for a particular purpose. We do not warrant that the technology will meet your requirements, that the operation thereof will be uninterrupted or error-free, or that any errors will be corrected.
Any use of these scripts and tools is at your own risk. There is no guarantee that they have been through thorough testing in a comparable environment and we are not responsible for any damage or data loss incurred with their use.
You are responsible for reviewing and testing any scripts you run thoroughly before use in any non-testing environment.

System Overview
---------------

mongo-connector creates a pipeline from a MongoDB cluster to one or more
target systems, such as Solr, Elasticsearch, or another MongoDB cluster.
By tailing the MongoDB oplog, it replicates operations from MongoDB to
these systems in real-time. It has been tested with Python 2.6, 2.7,
3.3, and 3.4. Detailed documentation is available on the
`wiki <https://github.com/10gen-labs/mongo-connector/wiki>`__.

Getting Started
---------------

Installation
~~~~~~~~~~~~

You can install the development version of mongo-connector
manually::

  git clone https://github.com/algolia/mongo-connector.git
  cd mongo-connector
  python setup.py install

You may have to run ``python setup.py install`` with ``sudo``, depending
on where you're installing mongo-connector and what privileges you have.

Using mongo-connector
~~~~~~~~~~~~~~~~~~~~~

mongo-connector replicates operations from the MongoDB oplog, so a
`replica
set <http://docs.mongodb.org/manual/tutorial/deploy-replica-set/>`__
must be running before startup. For development purposes, you may find
it convenient to run a one-node replica set (note that this is **not**
recommended for production)::

  mongod --replSet myDevReplSet

To initialize your server as a replica set, run the following command in
the mongo shell::

  rs.initiate()

Once the replica set is running, you may start mongo-connector. The
simplest invocation resembles the following::

  mongo-connector -m <mongodb server hostname>:<replica set port> \
                  -t <replication endpoint URL, e.g. http://localhost:8983/solr> \
                  -d <name of doc manager, e.g., solr_doc_manager>

mongo-connector has many other options besides those demonstrated above.
To get a full listing with descriptions, try ``mongo-connector --help``.
You can also use mongo-connector with a `configuration file <https://github.com/10gen-labs/mongo-connector/wiki/Configuration-File>`__.

<<<<<<< HEAD
Usage With Algolia
------------------

The simplest way to synchronize a collection ``myData`` from db ``myDb`` to index ``MyIndex`` is::

  mongo-connector -m localhost:27017 -n myDb.myCollection -d ./doc_managers/algolia_doc_manager.py -t MyApplicationID:MyApiKey:MyIndex

**Note**: If you synchronize multiple collections with multiple indexes, do not forget to specify a specific connector configuration file for each index using the ``-o config.txt`` option (a config.txt file is created by default).

Attributes remapping
~~~~~~~~~~~~~~~~~~~~

If you want to map an attribute to a specific index field, you can configure it creating a 
``algolia_remap_<INDEXNAME>.json`` JSON configuration file at the root of the mongo-connector folder::

  {
    "user.email": "email"
  }

Alternatively, you can use python-style subscript notation::

  {
    "['user']['email']": "['email']"
  }

**Note**:

- The remapping operation will run first.

Example
"""""""

Consider the following object::

  {
    "user": { "email": "my@algolia.com" }
  }

The connector will send::

  {
    "email": "my@algolia.com"
  }

Attributes filtering
~~~~~~~~~~~~~~~~~~~~

You can filter the attributes sent to Algolia creating a ``algolia_fields_INDEXNAME.json`` JSON configuration file::

  {
    "<ATTRIBUTE1_NAME>":"_$ < 0",
    "<ATTRIBUTE2_NAME>": ""
  }

Considering the following object::

  {
    "<ATTRIBUTE1_NAME>" : 1,
    "<ATTRIBUTE2_NAME>" : 2
  }

The connector will send::

  {
    "<ATTRIBUTE2_NAME>" : 2,
  }


**Note**: 

- ``_$`` represents the value of the field.
- An empty value for the check of a field is ``True``.
- You can put any line of python in the value of a field.
- The filtering operation will run between remapping and post-processing.

Filter an array attribute sent to Algolia
"""""""""""""""""""""""""""""""""""""""""

To select all elements from attribute ``<ARRARRAY_ATTRIBUTE_NAME>`` matching a specific condition::

  {
    "<ARRAY_ATTRIBUTE_NAME>": "re.match(r'algolia', _$, re.I)"
  }

Considering the following object::

  {
    "<ARRAY_ATTRIBUTE_NAME>" : ["algolia", "AlGoLiA", "alogia"]
  }

The connector will send::

  {
    "<ARRAY_ATTRIBUTE_NAME>": ["algolia", "AlGoLia"]
  }
    
Filter an object attribute in an array sent to Algolia
""""""""""""""""""""""""""""""""""""""""""""""""""""""

To select all elements from attribute ``status`` matching a specific condition::

  {
    "status": { "action": "", "outdated" : "_$ == false" }
  }

Considering the following object::

  {
    "status" : [
      {"action": "send", "outdated": "true"},
      {"action": "in transit", "outdated": true},
      {"action": "receive", "outdated": false}
    ]
  }

The connector will send::

  {
    "status": [{"action": "receive", "outdated": false}]
  }

Advanced nested objects filtering
~~~~~~~~~~~~~~~~~~~~~~~~~~~~~~~~~

If you want to send a ``<ATTRIBUTE_NAME>`` attribute matching advanced filtering conditions, you can use::

  {
    "<ATTRIBUTE_NAME>": { "_all_" : "or", "neg": "_$ < 0", "pos": "_$ > 0"}
  }

Considering the following object::

  {
    "<ATTRIBUTE_NAME>": { "neg": 42, "pos": 42}
  }

The connector will send::

  {
    "<ATTRIBUTE_NAME>": { "pos": 42}
  }

Post processing
~~~~~~~~~~~~~~~

You can modify the attributes sent to Algolia creating a ``algolia_postproc_INDEXNAME.py`` Python script file::

  if (_$.get("<ATTRIBUTE_NAME>") == 0):
      _$["<ATTRIBUTE_NAME>"] = false
  else:
      _$["<ATTRIBUTE_NAME>"] = true
        
**Note**: 

- ``_$`` represents the record.
- The post-processing operation will run last.

Considering the following object::

  {
      "<ATTRIBUTE_NAME>": 0
  }
    
The connector will send::

  {
      "<ATTRIBUTE_NAME>": false
  }


Usage With Solr
---------------

There is an example Solr schema called
`schema.xml <https://github.com/10gen-labs/mongo-connector/blob/master/mongo_connector/doc_managers/schema.xml>`__,
which provides several field definitions on which mongo-connector
relies, including:

-  ``_id``, the default unique key for documents in MongoDB (this may be
   changed with the ``--unique-key`` option)
-  ``ns``, the namespace from which the document came
-  ``_ts``, the timestamp from the oplog entry that last modified the
   document

The sample XML schema is designed to work with the tests. For a more
complete guide to adding fields, review the `Solr
documentation <http://wiki.apache.org/solr/SchemaXml>`__.

You may also want to jump to the mongo-connector `Solr
wiki <https://github.com/10gen-labs/mongo-connector/wiki/Usage%20with%20Solr>`__
for more detailed information on using mongo-connector with Solr.

Troubleshooting
---------------

**Installation**

Some users have experienced trouble installing mongo-connector, noting
error messages like the following::

  Processing elasticsearch-0.4.4.tar.gz
  Running elasticsearch-0.4.4/setup.py -q bdist_egg --dist-dir /tmp/easy_install-gg9U5p/elasticsearch-0.4.4/egg-dist-tmp-vajGnd
  error: /tmp/easy_install-gg9U5p/elasticsearch-0.4.4/README.rst: No such file or directory

The workaround for this is making sure you have a recent version of
``setuptools`` installed. Any version *after* 0.6.26 should do the
trick::

  pip install --upgrade setuptools

**Running mongo-connector after a long time**
=======
If you want to jump-start into using mongo-connector with a another particular system, check out:
>>>>>>> 1a132e18

- `Usage with Solr <https://github.com/10gen-labs/mongo-connector/wiki/Usage%20with%20Solr>`__
- `Usage with Elasticsearch <https://github.com/10gen-labs/mongo-connector/wiki/Usage%20with%20ElasticSearch>`__
- `Usage with MongoDB <https://github.com/10gen-labs/mongo-connector/wiki/Usage%20with%20MongoDB>`__

Troubleshooting/Questions
-------------------------

Having trouble with installation? Have a question about Mongo Connector?
Your question or problem may be answered in the `FAQ <https://github.com/10gen-labs/mongo-connector/wiki/FAQ>`__ or in the `wiki <https://github.com/10gen-labs/mongo-connector/wiki>`__.
If you can't find the answer to your question or problem there, feel free to `open an issue <https://github.com/10gen-labs/mongo-connector/issues>`__ on Mongo Connector's Github page.<|MERGE_RESOLUTION|>--- conflicted
+++ resolved
@@ -61,7 +61,6 @@
 To get a full listing with descriptions, try ``mongo-connector --help``.
 You can also use mongo-connector with a `configuration file <https://github.com/10gen-labs/mongo-connector/wiki/Configuration-File>`__.
 
-<<<<<<< HEAD
 Usage With Algolia
 ------------------
 
@@ -273,9 +272,8 @@
   pip install --upgrade setuptools
 
 **Running mongo-connector after a long time**
-=======
+
 If you want to jump-start into using mongo-connector with a another particular system, check out:
->>>>>>> 1a132e18
 
 - `Usage with Solr <https://github.com/10gen-labs/mongo-connector/wiki/Usage%20with%20Solr>`__
 - `Usage with Elasticsearch <https://github.com/10gen-labs/mongo-connector/wiki/Usage%20with%20ElasticSearch>`__
