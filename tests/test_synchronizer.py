--- conflicted
+++ resolved
@@ -16,7 +16,6 @@
 """
 import os
 import sys
-import inspect
 import socket
 
 sys.path[0:0] = [""]
@@ -44,6 +43,7 @@
 PORTS_ONE['MONGOS'] = os.environ.get('MAIN_ADDR', "27217")
 CONFIG = os.environ.get('CONFIG', "config.txt")
 
+
 class TestSynchronizer(unittest.TestCase):
     """ Tests the synchronizers
     """
@@ -58,18 +58,13 @@
         """ Initializes the cluster
         """
         os.system('rm %s; touch %s' % (CONFIG, CONFIG))
-        use_mongos = True    
+        use_mongos = True
         if PORTS_ONE['MONGOS'] != "27217":
             use_mongos = False
 
-        cls.flag =  start_cluster(use_mongos=use_mongos)
+        cls.flag = start_cluster(use_mongos=use_mongos)
         if cls.flag:
-<<<<<<< HEAD
             cls.conn = MongoClient('%s:%s' % (HOSTNAME, PORTS_ONE['MONGOS']))
-=======
-            cls.conn = Connection('%s:%s' % (HOSTNAME, PORTS_ONE['MONGOS']),
-                                  replicaSet="demo-repl")
->>>>>>> 7876707e
             timer = Timer(60, abort_test)
             cls.connector = Connector(
                 address="%s:%s" % (HOSTNAME, PORTS_ONE["MONGOS"]),
@@ -171,7 +166,7 @@
                 count += 1
                 if count > 60:
                     self.fail('Call to insert failed too'
-                    ' many times in test_rollback')
+                              ' many times in test_rollback')
                 time.sleep(1)
                 continue
         while (len(self.synchronizer._search()) != 2):
@@ -245,7 +240,7 @@
                     {'name': 'Pauline ' + str(count)})
             except (OperationFailure, AutoReconnect):
                 time.sleep(1)
-        while (len(self.synchronizer._search()) 
+        while (len(self.synchronizer._search())
                 != self.conn['test']['test'].find().count()):
             time.sleep(1)
         result_set_1 = self.synchronizer._search()
